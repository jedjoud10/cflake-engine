--- conflicted
+++ resolved
@@ -39,11 +39,7 @@
     pub state: SystemState,
     pub stype: SystemType,
     pub entities: Vec<u16>,
-<<<<<<< HEAD
     pub eppf: Option<Box<dyn EntityPrePassFilter + Sync>>,
-=======
-    pub entity_filter: EntityFilter,
->>>>>>> 59b379ae
 }
 
 impl SystemData {
