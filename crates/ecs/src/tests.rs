--- conflicted
+++ resolved
@@ -13,55 +13,6 @@
         #[derive(Component, Debug)]
         struct Tag(&'static str);
         #[derive(Component, Debug)]
-<<<<<<< HEAD
-        struct SimpleValue(usize);
-        registry::register::<SimpleValue>();
-
-        /*
-        manager.modify(entity, |_, modifier| {
-            modifier.remove::<Name>().unwrap();
-            modifier.insert(Name("Trustrutrst")).unwrap();
-            modifier.insert(SimpleValue(0)).unwrap();
-            modifier.remove::<SimpleValue>().unwrap();
-        });
-        */
-
-        /*
-        dbg!(entry.get::<Name>().unwrap());
-        dbg!(entry.get::<Tag>().unwrap());
-        dbg!(entry.get::<SimpleValue>());
-        */
-        // Get the query
-
-        // Make a new entity
-        const COUNT: usize = u16::MAX as usize * 12;
-        for x in 0..COUNT {
-            let _entity = manager.insert(|_, modifs| {
-                modifs.insert(Name("Le Jribi", [1; 64])).unwrap();
-                modifs.insert(Tag("Jed est cool (trust)")).unwrap();
-                modifs.insert(SimpleValue(x)).unwrap();
-            });
-        }
-
-        // Query
-        let _i = std::time::Instant::now();
-
-        manager.prepare();
-        let mut query = Query::new::<(&mut SimpleValue)>(&manager).unwrap().collect::<Vec<_>>();
-        let mut avg = 0u128;
-        for _ in 0..5 {
-            let h = std::time::Instant::now();
-            //dbg!(entry.get::<Tag>().unwrap().0);
-            //dbg!(entry.state());=
-            avg = 0;
-            for _ in 0..512 {
-                let h = std::time::Instant::now();
-                for x in query.iter_mut().step_by(8) {
-                    x.0 += 1;
-                }
-                avg += h.elapsed().as_micros();
-            }
-=======
         struct SimpleValue(i32);
 
         // Le entities
@@ -78,7 +29,6 @@
                 //modif.insert(SimpleValue(i as i32)).unwrap();
             });
         }
->>>>>>> 45ac8a7d
 
         for i in 0..u16::MAX {
             manager.insert(|_entity, modif| {
@@ -86,19 +36,6 @@
                 modif.insert(SimpleValue(i as i32)).unwrap();
                 modif.insert(Name("Sususus amogus?", [0; 64])).unwrap();
             });
-<<<<<<< HEAD
-            vec2.par_iter_mut().for_each(|linked| {
-                //let name = linked.get::<SimpleValue>().unwrap();
-                let val = &mut linked.0;
-                *val += 1;
-                *val *= 3;
-                //linked.get_component_bits::<Name>().unwrap();
-                //dbg!(name.0);
-                //dbg!(linked.was_mutated::<Name>().unwrap());
-            });
-            */
-            dbg!(avg / 512);
-=======
         }
 
         for _ in 0..5 {
@@ -109,7 +46,6 @@
             let query = manager.try_view_with::<Layout, _>(filter).unwrap().count();
             dbg!(i.elapsed());
             dbg!(query);
->>>>>>> 45ac8a7d
         }
     }
 }