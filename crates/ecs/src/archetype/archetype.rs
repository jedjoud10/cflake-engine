--- conflicted
+++ resolved
@@ -231,27 +231,30 @@
     }
 
     // Create the new target archetype if needed
-<<<<<<< HEAD
     if !archetypes.contains_key(&new) {
         let current = archetypes.get_mut(&old).unwrap();
-        let mut tables = current
-            .tables
+        let mut base = current
+            .components
             .iter()
             .map(|(mask, table)| (*mask, table.clone_default()));
-        let mut extra = B::default_tables();
-        extra.extend(tables);
+        let mut components = B::default_tables();
+        components.extend(base);
+        
+        let mut base = current
+            .states
+            .iter()
+            .map(|(mask, _)| (mask, StateColumn::new()));
+        let mask = B::reduce(|a, b| a | b);
+        let mut states = MaskHashMap::from_iter(mask.units().map(|mask| (mask, StateColumn::default())));
+        states.extend(base);
+
         let archetype = Archetype {
             mask: new,
-            tables: extra,
-            states: Default::default(),
+            components,
+            states,
             entities: Default::default(),
         };
         archetypes.insert(new, archetype);
-=======
-    if archetypes.contains_key(&new) {
-        let ins = clone_default_archetype(archetypes, old, new);
-        archetypes.insert(new, ins);
->>>>>>> dd50eafc
     }
 
     // Get the current and target archetypes that we will modify
@@ -311,28 +314,30 @@
     // 0010
 
     // Create the new target archetype if needed
-<<<<<<< HEAD
     if !archetypes.contains_key(&new) {
         let current = archetypes.get_mut(&old).unwrap();
-        let tables = current
-            .tables
+        let components = current
+            .components
             .iter()
             .filter(|(mask, _)| new.contains(**mask))
+            .filter(|(mask, _)| Mask::contains(&new, *mask))
             .map(|(mask, table)| (*mask, table.clone_default()));
+
+        let states = current
+            .states
+            .iter()
+            .filter(|(mask, _)| Mask::contains(&new, *mask))
+            .filter(|(mask, _)| new.contains(**mask))
+            .map(|(mask, _)| Vec::default());
         
-        let filtered = tables.filter(|(mask, _)| Mask::contains(&new, *mask));
         let archetype = Archetype {
             mask: new,
-            tables: MaskHashMap::from_iter(filtered),
+            components: MaskHashMap::from_iter(components),
+            states: MaskHashMap::from_iter(states),
             states: Default::default(),
             entities: Default::default(),
         };
         archetypes.insert(new, archetype);
-=======
-    if archetypes.contains_key(&new) {
-        let ins = clone_default_archetype(archetypes, old, new);
-        archetypes.insert(new, ins);
->>>>>>> dd50eafc
     }
 
     // Get the current and target archetypes that we will modify
