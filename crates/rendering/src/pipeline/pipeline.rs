--- conflicted
+++ resolved
@@ -50,16 +50,9 @@
     // We will buffer the tasks, so that way whenever we receive a task internally from the Render Thread itself we can just wait until we manually flush the tasks to execute all at once
     tasks: RwLock<Vec<PipelineTaskCombination>>,
 
-<<<<<<< HEAD
     // Tracked tasks
     completed_tracked_tasks: AHashSet<TrackedTaskID>,
     pub(crate) completed_finalizers: AHashSet<TrackedTaskID>,
-=======
-    // Keep track of the GlTrackers
-    gltrackers: AHashMap<TrackedTaskID, GlTracker>,
-    completed_tracked_tasks: AHashSet<TrackedTaskID>,
-    pub(crate) completed_finalizer_tracked_tasks: AHashSet<TrackedTaskID>,
->>>>>>> 86014f90
 
     // We store the Pipeline Objects, for each Pipeline Object type
     // We will create these Pipeline Objects *after* they have been created by OpenGL (if applicable)
@@ -120,11 +113,7 @@
         awaits.iter().all(|id| self.completed_tracked_tasks.contains(id)) || awaits.is_empty()
     }
     // Execute a single tracked task, but also create a respective OpenGL fence for said task
-<<<<<<< HEAD
     fn execute_tracked_task(&mut self, internal: &mut InternalPipeline, renderer: &mut PipelineRenderer, task: PipelineTrackedTask, tracking_id: TrackedTaskID) {
-=======
-    fn execute_tracked_task(&mut self, renderer: &mut PipelineRenderer, task: PipelineTrackedTask, tracking_id: TrackedTaskID, awaiting_ids: Vec<TrackedTaskID>) {
->>>>>>> 86014f90
         // Create a corresponding GlTracker for this task
         let gltracker = match task {
             PipelineTrackedTask::RunComputeShader(id, settings) => self.compute_run(id, settings),
@@ -174,7 +163,6 @@
         }
     } 
     // Called each frame during the "free-zone"
-<<<<<<< HEAD
     pub(crate) fn update(&mut self, internal: &mut InternalPipeline, renderer: &mut PipelineRenderer) {
         // Also check each GlTracker and check if it finished executing
         let completed = internal.gltrackers.drain_filter(|id, tracker| tracker.completed(self)).collect::<Vec<_>>();
@@ -185,14 +173,6 @@
         self.completed_finalizers.clear();
         // Always flush during the update
         self.flush(internal, renderer);
-=======
-    pub(crate) fn update(&mut self, renderer: &mut PipelineRenderer) {
-        // Also check each GlTracker and check if it finished executing
-        self.check_gltrackers();
-        self.check_finalized_phantom_trackers();
-        // Always flush during the update
-        self.flush(renderer);
->>>>>>> 86014f90
     }
     // Flush all the buffered tasks, and execute them
     // We should do this at the end of each frame, but we can force execution of it if we are running it internally
@@ -201,7 +181,6 @@
         let tasks = {
             let mut tasks_ = self.tasks.write().unwrap();
             let tasks = &mut *tasks_;
-<<<<<<< HEAD
             // If we have a tracked task that requires the execution of another tracked task, we must check if the latter has completed executing
             let tasks = tasks
                 .drain_filter(|task| match task {
@@ -222,14 +201,6 @@
                 })
                 .collect::<Vec<_>>();
             tasks
-=======
-            // Take only the tasks that we want
-            tasks.drain_filter(|task| match task {
-                PipelineTaskCombination::SingleTrackedAwaits(_, _, awaits) => self.awaits_completed(awaits),
-                PipelineTaskCombination::SingleTrackedPhantomFinalizer(_, awaits) => self.awaits_completed(awaits),
-                _ => true,
-            }).collect::<Vec<_>>()
->>>>>>> 86014f90
         };
 
         for task in tasks {
@@ -242,14 +213,8 @@
                     }
                 }
 
-<<<<<<< HEAD
                 PipelineTaskCombination::SingleTracked(task, tracking_id, _) => self.execute_tracked_task(internal, renderer, task, tracking_id),
                 PipelineTaskCombination::SingleTrackedFinalizer(tracking_id, requirements) => self.handle_tracked_finalizer(tracking_id, requirements),
-=======
-                // Execute the tracking tasks asyncrhonously
-                PipelineTaskCombination::SingleTrackedAwaits(task, tracking_id, awaiting_ids) => self.execute_tracked_task(renderer, task, tracking_id, awaiting_ids),
-                PipelineTaskCombination::SingleTrackedPhantomFinalizer(tracking_id, awaiting_ids) => self.handle_phantom_finalizer(tracking_id, awaiting_ids),
->>>>>>> 86014f90
             }
         }
 
