use getset::{Getters, MutGetters, CopyGetters};
use glutin::window::Fullscreen;

// Get the default width and height of the starting window
pub const DEFAULT_WINDOW_SIZE: veclib::Vector2<u16> = veclib::vec2(1280, 720);

// A window class to organize things
#[derive(Getters, CopyGetters, MutGetters)]
pub struct Window {
    #[getset(get_copy = "pub")]
    dimensions: veclib::Vector2<u16>,
    #[getset(get = "pub", get_mut = "pub")]
    inner: glutin::window::Window,
    #[getset(get_copy = "pub")]
    pixels_per_point: f64,
    #[getset(get_copy = "pub")]
    fullscreen: bool,
}

impl Window {
    // Enable/disable fullscreen for the window
<<<<<<< HEAD
    pub fn set_fullscreen(&self, fullscreen: bool) {
        // Panic if we try to do on any other thread other than the main thread
        if false {
            panic!("We cannot update the window settings if we are not on the main thead!");
        }
        let window = self.inner.as_ref().unwrap();
=======
    pub fn set_fullscreen(&mut self, fullscreen: bool) {
>>>>>>> e7ec0e2f
        if fullscreen {
            // Enable fullscreen
            let vm = self.inner.primary_monitor().unwrap().video_modes().next().unwrap();
            self.inner.set_fullscreen(Some(Fullscreen::Exclusive(vm)));
        } else {
            // Disable fullscreen
            self.inner.set_fullscreen(None);
        }
        self.fullscreen = fullscreen;
    }
}<|MERGE_RESOLUTION|>--- conflicted
+++ resolved
@@ -19,16 +19,7 @@
 
 impl Window {
     // Enable/disable fullscreen for the window
-<<<<<<< HEAD
-    pub fn set_fullscreen(&self, fullscreen: bool) {
-        // Panic if we try to do on any other thread other than the main thread
-        if false {
-            panic!("We cannot update the window settings if we are not on the main thead!");
-        }
-        let window = self.inner.as_ref().unwrap();
-=======
     pub fn set_fullscreen(&mut self, fullscreen: bool) {
->>>>>>> e7ec0e2f
         if fullscreen {
             // Enable fullscreen
             let vm = self.inner.primary_monitor().unwrap().video_modes().next().unwrap();
