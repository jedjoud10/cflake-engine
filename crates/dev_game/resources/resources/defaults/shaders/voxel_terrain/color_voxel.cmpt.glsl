--- conflicted
+++ resolved
@@ -2,11 +2,7 @@
 #includep {"0"}
 // Load the color voxel function file
 layout(local_size_x = 8, local_size_y = 8, local_size_z = 8) in;
-<<<<<<< HEAD
 layout(binding = 0) writeonly uniform image3D color_image;
-=======
-layout(rgba8, binding = 0) uniform image3D color_image;
->>>>>>> ba775951
 layout(location = 1) uniform sampler3D voxel_sampler;
 layout(location = 2) uniform sampler3D material_sampler;
 layout(location = 3) uniform vec3 node_pos;
@@ -22,25 +18,13 @@
     pos *= size;
     pos += node_pos;        
     // Read the voxel data
-<<<<<<< HEAD
     vec4 voxel_pixel = texture(voxel_sampler, vec3(pixel_coords+1) / vec3(chunk_size, chunk_size, chunk_size)).rgba; 
     Voxel voxel = Voxel((voxel_pixel.x * 65535) - 32767);   
     vec3 local_uv = vec3(pixel_coords+1) / vec3(chunk_size, chunk_size, chunk_size);
     vec4 mvp = texture(material_sampler, local_uv).rgba; 
     ColorVoxel color_voxel = ColorVoxel(vec3(0, 0, 0));
     get_color_voxel(pos, local_uv, voxel, MaterialVoxel(int(mvp.x * 255), int(mvp.y * 255), int(mvp.z * 255)), color_voxel);
-    vec4 pixel = vec4(color_voxel.color, 0.0);           
-=======
-    // Get normal
-    vec4 voxel_pixel = texture(voxel_sampler, vec3(pixel_coords+1) / vec3(chunk_size, chunk_size, chunk_size)).rgba; 
-    Voxel voxel = Voxel((voxel_pixel.x * 2) - 1);   
-    vec4 mvp = texture(material_sampler, vec3(pixel_coords+1) / vec3(chunk_size, chunk_size, chunk_size)).rgba; 
-    vec3 normal = vec3(0, 0, 0);
-    ColorVoxel color_voxel = ColorVoxel(vec3(0, 0, 0));
-    get_color_voxel(pos, voxel, MaterialVoxel(int(mvp.x * 255), int(mvp.y * 255), int(mvp.z * 255), int(mvp.a * 255)), color_voxel);
-    vec4 pixel = vec4(color_voxel.color, 0.0);       
-    
->>>>>>> ba775951
+    vec4 pixel = vec4(color_voxel.color, 0.0);     
     // Write the pixel
     imageStore(color_image, pixel_coords, pixel);
 }